package main

import (
	"context"
<<<<<<< HEAD
	"fmt"
=======
>>>>>>> 0fff7464
	"log/slog"
	"net/http"
	"os"
	"strconv"
	"strings"
	"time"

	"github.com/alecthomas/kingpin/v2"
<<<<<<< HEAD
	"github.com/go-kit/log"
	"github.com/go-kit/log/level"
	porkbun "github.com/nikoraes/external-dns-porkbun-webhook/provider"
	"github.com/oklog/run"
	"github.com/prometheus/client_golang/prometheus"
	"github.com/prometheus/client_golang/prometheus/collectors"
=======
	netcup "github.com/mrueg/external-dns-netcup-webhook/provider"
	"github.com/oklog/run"
	"github.com/prometheus/client_golang/prometheus"
	cversion "github.com/prometheus/client_golang/prometheus/collectors/version"
>>>>>>> 0fff7464
	"github.com/prometheus/client_golang/prometheus/promhttp"
	"github.com/prometheus/common/promslog"
	"github.com/prometheus/common/promslog/flag"
	"github.com/prometheus/common/version"
	"github.com/prometheus/exporter-toolkit/web"
	webhook "sigs.k8s.io/external-dns/provider/webhook/api"
)

var (
<<<<<<< HEAD
	logFormat         = kingpin.Flag("log-format", "The format in which log messages are printed (default: text, options: logfmt, json)").Default("logfmt").Envar("LOG_FORMAT").String()
	logLevel          = kingpin.Flag("log-level", "Set the level of logging. (default: info, options: panic, debug, info, warning, error, fatal)").Default("info").Envar("LOG_LEVEL").String()
	listenAddr        = kingpin.Flag("listen-address", "The address this plugin listens on").Default(":8888").Envar("LISTEN_ADDRESS").String()
	metricsListenAddr = kingpin.Flag("metrics-listen-address", "The address this plugin provides metrics on").Default(":8889").Envar("METRICS_LISTEN_ADDRESS").String()
	tlsConfig         = kingpin.Flag("tls-config", "Path to TLS config file.").Envar("TLS_CONFIG").Default("").String()

	domainFilter = kingpin.Flag("domain-filter", "Limit possible target zones by a domain suffix; specify multiple times for multiple domains").Required().Envar("DOMAIN_FILTER").Strings()
	dryRun       = kingpin.Flag("dry-run", "Run without connecting to Porkbun's API").Default("false").Envar("DRY_RUN").Bool()
	apiKey       = kingpin.Flag("api-key", "The api key to connect to Porkbun's API").Required().Envar("API_KEY").String()
	apiSecret    = kingpin.Flag("api-secret", "The api password to connect to Porkbun's API").Required().Envar("API_SECRET").String()
=======
	listenAddr        = kingpin.Flag("listen-address", "The address this plugin listens on").Default(":8888").Envar("NETCUP_LISTEN_ADDRESS").String()
	metricsListenAddr = kingpin.Flag("metrics-listen-address", "The address this plugin provides metrics on").Default(":8889").Envar("NETCUP_METRICS_LISTEN_ADDRESS").String()
	tlsConfig         = kingpin.Flag("tls-config", "Path to TLS config file.").Envar("NETCUP_TLS_CONFIG").Default("").String()

	domainFilter = kingpin.Flag("domain-filter", "Limit possible target zones by a domain suffix; specify multiple times for multiple domains").Required().Envar("NETCUP_DOMAIN_FILTER").Strings()
	dryRun       = kingpin.Flag("dry-run", "Run without connecting to Netcup's CCP API").Default("false").Envar("NETCUP_DRY_RUN").Bool()
	customerID   = kingpin.Flag("netcup-customer-id", "The Netcup customer id").Required().Envar("NETCUP_CUSTOMER_ID").Int()
	apiKey       = kingpin.Flag("netcup-api-key", "The api key to connect to Netcup's CCP API").Required().Envar("NETCUP_API_KEY").String()
	apiPassword  = kingpin.Flag("netcup-api-password", "The api password to connect to Netcup's CCP API").Required().Envar("NETCUP_API_PASSWORD").String()
>>>>>>> 0fff7464
)

func main() {

	promslogConfig := &promslog.Config{}
	flag.AddFlags(kingpin.CommandLine, promslogConfig)
	kingpin.Version(version.Info())
	kingpin.Parse()

<<<<<<< HEAD
	var logger log.Logger
	var sLogger *slog.Logger
	switch *logFormat {
	case "json":
		logger = log.NewJSONLogger(log.NewSyncWriter(os.Stderr))
	case "logfmt":
		logger = log.NewLogfmtLogger(log.NewSyncWriter(os.Stderr))
	default:
		fmt.Printf("Error: Unknown log format: %s\n", *logFormat)
		os.Exit(1)
	}
	logger = level.NewFilter(logger, level.Allow(level.ParseDefault(*logLevel, level.InfoValue())))
	logger = log.With(logger, "ts", log.DefaultTimestampUTC, "caller", log.DefaultCaller)
	_ = level.Info(logger).Log("msg", "starting external-dns Porkbun webhook plugin", "version", version.Version, "revision", version.Revision)
	_ = level.Debug(logger).Log("domain-filter", fmt.Sprintf("%s", *domainFilter), "api-key", *apiKey, "api-secret", *apiSecret)

	prometheus.DefaultRegisterer.MustRegister(collectors.NewBuildInfoCollector())
=======
	var logger *slog.Logger = promslog.New(promslogConfig)
	logger.Info("starting external-dns Netcup webhook plugin", "version", version.Version, "revision", version.Revision)
	logger.Debug("configuration", "customer-id", strconv.Itoa(*customerID), "api-key", strings.Repeat("*", len(*apiKey)), "api-password", strings.Repeat("*", len(*apiPassword)))

	prometheus.DefaultRegisterer.MustRegister(cversion.NewCollector("external_dns_netcup"))
>>>>>>> 0fff7464

	metricsMux := buildMetricsServer(prometheus.DefaultGatherer, logger)
	metricsServer := http.Server{
		Handler:           metricsMux,
		ReadHeaderTimeout: 5 * time.Second}

	metricsFlags := web.FlagConfig{
		WebListenAddresses: &[]string{*metricsListenAddr},
		WebSystemdSocket:   new(bool),
		WebConfigFile:      tlsConfig,
	}

	webhookMux, err := buildWebhookServer(logger)
	if err != nil {
		logger.Error("Failed to create provider", "error", err.Error())
		os.Exit(1)
	}
	webhookServer := http.Server{
		Handler:           webhookMux,
		ReadHeaderTimeout: 5 * time.Second}

	webhookFlags := web.FlagConfig{
		WebListenAddresses: &[]string{*listenAddr},
		WebSystemdSocket:   new(bool),
		WebConfigFile:      tlsConfig,
	}

	var g run.Group

	// Run Metrics server
	{
		g.Add(func() error {
<<<<<<< HEAD
			_ = level.Info(logger).Log("msg", "Started external-dns-porkbun-webhook metrics server", "address", metricsListenAddr)
			return web.ListenAndServe(&metricsServer, &metricsFlags, sLogger)
=======
			logger.Info("Started external-dns-netcup-webhook metrics server", "address", metricsListenAddr)
			return web.ListenAndServe(&metricsServer, &metricsFlags, logger)
>>>>>>> 0fff7464
		}, func(error) {
			ctxShutDown, cancel := context.WithTimeout(context.Background(), 3*time.Second)
			defer cancel()
			_ = metricsServer.Shutdown(ctxShutDown)
		})
	}
	// Run webhook API server
	{
		g.Add(func() error {
<<<<<<< HEAD
			_ = level.Info(logger).Log("msg", "Started external-dns-porkbun-webhook webhook server", "address", listenAddr)
			return web.ListenAndServe(&webhookServer, &webhookFlags, sLogger)
=======
			logger.Info("Started external-dns-netcup-webhook webhook server", "address", listenAddr)
			return web.ListenAndServe(&webhookServer, &webhookFlags, logger)
>>>>>>> 0fff7464
		}, func(error) {
			ctxShutDown, cancel := context.WithTimeout(context.Background(), 3*time.Second)
			defer cancel()
			_ = webhookServer.Shutdown(ctxShutDown)
		})
	}

	if err := g.Run(); err != nil {
		logger.Error("run server group error", "error", err.Error())
		os.Exit(1)
	}

}

func buildMetricsServer(registry prometheus.Gatherer, logger *slog.Logger) *http.ServeMux {
	mux := http.NewServeMux()

	var metricsPath = "/metrics"
	var rootPath = "/"

	// Add metricsPath
	mux.Handle(metricsPath, promhttp.HandlerFor(
		registry,
		promhttp.HandlerOpts{
			EnableOpenMetrics: true,
		}))

	// Add index
	landingConfig := web.LandingConfig{
		Name:        "external-dns-porkbun-webhook",
		Description: "external-dns webhook provider for Porkbun",
		Version:     version.Info(),
		Links: []web.LandingLinks{
			{
				Address: metricsPath,
				Text:    "Metrics",
			},
		},
	}
	landingPage, err := web.NewLandingPage(landingConfig)
	if err != nil {
		logger.Error("failed to create landing page", "error", err.Error())
	}
	mux.Handle(rootPath, landingPage)

	return mux
}

func buildWebhookServer(logger *slog.Logger) (*http.ServeMux, error) {
	mux := http.NewServeMux()

	var rootPath = "/"
	var healthzPath = "/healthz"
	var recordsPath = "/records"
	var adjustEndpointsPath = "/adjustendpoints"

	ncProvider, err := porkbun.NewPorkbunProvider(domainFilter, *apiKey, *apiSecret, *dryRun, logger)
	if err != nil {
		return nil, err
	}

	p := webhook.WebhookServer{
		Provider: ncProvider,
	}

	// Add healthzPath
	mux.HandleFunc(healthzPath, func(w http.ResponseWriter, r *http.Request) {
		w.WriteHeader(http.StatusOK)
		_, _ = w.Write([]byte(http.StatusText(http.StatusOK)))
	})

	// Add negotiatePath
	mux.HandleFunc(rootPath, p.NegotiateHandler)
	// Add adjustEndpointsPath
	mux.HandleFunc(adjustEndpointsPath, p.AdjustEndpointsHandler)
	// Add recordsPath
	mux.HandleFunc(recordsPath, p.RecordsHandler)

	return mux, nil
}<|MERGE_RESOLUTION|>--- conflicted
+++ resolved
@@ -2,31 +2,17 @@
 
 import (
 	"context"
-<<<<<<< HEAD
 	"fmt"
-=======
->>>>>>> 0fff7464
 	"log/slog"
 	"net/http"
 	"os"
-	"strconv"
-	"strings"
 	"time"
 
 	"github.com/alecthomas/kingpin/v2"
-<<<<<<< HEAD
-	"github.com/go-kit/log"
-	"github.com/go-kit/log/level"
 	porkbun "github.com/nikoraes/external-dns-porkbun-webhook/provider"
 	"github.com/oklog/run"
 	"github.com/prometheus/client_golang/prometheus"
-	"github.com/prometheus/client_golang/prometheus/collectors"
-=======
-	netcup "github.com/mrueg/external-dns-netcup-webhook/provider"
-	"github.com/oklog/run"
-	"github.com/prometheus/client_golang/prometheus"
 	cversion "github.com/prometheus/client_golang/prometheus/collectors/version"
->>>>>>> 0fff7464
 	"github.com/prometheus/client_golang/prometheus/promhttp"
 	"github.com/prometheus/common/promslog"
 	"github.com/prometheus/common/promslog/flag"
@@ -36,7 +22,6 @@
 )
 
 var (
-<<<<<<< HEAD
 	logFormat         = kingpin.Flag("log-format", "The format in which log messages are printed (default: text, options: logfmt, json)").Default("logfmt").Envar("LOG_FORMAT").String()
 	logLevel          = kingpin.Flag("log-level", "Set the level of logging. (default: info, options: panic, debug, info, warning, error, fatal)").Default("info").Envar("LOG_LEVEL").String()
 	listenAddr        = kingpin.Flag("listen-address", "The address this plugin listens on").Default(":8888").Envar("LISTEN_ADDRESS").String()
@@ -47,17 +32,6 @@
 	dryRun       = kingpin.Flag("dry-run", "Run without connecting to Porkbun's API").Default("false").Envar("DRY_RUN").Bool()
 	apiKey       = kingpin.Flag("api-key", "The api key to connect to Porkbun's API").Required().Envar("API_KEY").String()
 	apiSecret    = kingpin.Flag("api-secret", "The api password to connect to Porkbun's API").Required().Envar("API_SECRET").String()
-=======
-	listenAddr        = kingpin.Flag("listen-address", "The address this plugin listens on").Default(":8888").Envar("NETCUP_LISTEN_ADDRESS").String()
-	metricsListenAddr = kingpin.Flag("metrics-listen-address", "The address this plugin provides metrics on").Default(":8889").Envar("NETCUP_METRICS_LISTEN_ADDRESS").String()
-	tlsConfig         = kingpin.Flag("tls-config", "Path to TLS config file.").Envar("NETCUP_TLS_CONFIG").Default("").String()
-
-	domainFilter = kingpin.Flag("domain-filter", "Limit possible target zones by a domain suffix; specify multiple times for multiple domains").Required().Envar("NETCUP_DOMAIN_FILTER").Strings()
-	dryRun       = kingpin.Flag("dry-run", "Run without connecting to Netcup's CCP API").Default("false").Envar("NETCUP_DRY_RUN").Bool()
-	customerID   = kingpin.Flag("netcup-customer-id", "The Netcup customer id").Required().Envar("NETCUP_CUSTOMER_ID").Int()
-	apiKey       = kingpin.Flag("netcup-api-key", "The api key to connect to Netcup's CCP API").Required().Envar("NETCUP_API_KEY").String()
-	apiPassword  = kingpin.Flag("netcup-api-password", "The api password to connect to Netcup's CCP API").Required().Envar("NETCUP_API_PASSWORD").String()
->>>>>>> 0fff7464
 )
 
 func main() {
@@ -67,31 +41,11 @@
 	kingpin.Version(version.Info())
 	kingpin.Parse()
 
-<<<<<<< HEAD
-	var logger log.Logger
-	var sLogger *slog.Logger
-	switch *logFormat {
-	case "json":
-		logger = log.NewJSONLogger(log.NewSyncWriter(os.Stderr))
-	case "logfmt":
-		logger = log.NewLogfmtLogger(log.NewSyncWriter(os.Stderr))
-	default:
-		fmt.Printf("Error: Unknown log format: %s\n", *logFormat)
-		os.Exit(1)
-	}
-	logger = level.NewFilter(logger, level.Allow(level.ParseDefault(*logLevel, level.InfoValue())))
-	logger = log.With(logger, "ts", log.DefaultTimestampUTC, "caller", log.DefaultCaller)
-	_ = level.Info(logger).Log("msg", "starting external-dns Porkbun webhook plugin", "version", version.Version, "revision", version.Revision)
-	_ = level.Debug(logger).Log("domain-filter", fmt.Sprintf("%s", *domainFilter), "api-key", *apiKey, "api-secret", *apiSecret)
-
-	prometheus.DefaultRegisterer.MustRegister(collectors.NewBuildInfoCollector())
-=======
 	var logger *slog.Logger = promslog.New(promslogConfig)
-	logger.Info("starting external-dns Netcup webhook plugin", "version", version.Version, "revision", version.Revision)
-	logger.Debug("configuration", "customer-id", strconv.Itoa(*customerID), "api-key", strings.Repeat("*", len(*apiKey)), "api-password", strings.Repeat("*", len(*apiPassword)))
+	logger.Info("starting external-dns Porkbun webhook plugin", "version", version.Version, "revision", version.Revision)
+	logger.Debug("configuration", "cdomain-filter", fmt.Sprintf("%s", *domainFilter), "api-key", *apiKey, "api-secret", *apiSecret)
 
 	prometheus.DefaultRegisterer.MustRegister(cversion.NewCollector("external_dns_netcup"))
->>>>>>> 0fff7464
 
 	metricsMux := buildMetricsServer(prometheus.DefaultGatherer, logger)
 	metricsServer := http.Server{
@@ -124,13 +78,8 @@
 	// Run Metrics server
 	{
 		g.Add(func() error {
-<<<<<<< HEAD
-			_ = level.Info(logger).Log("msg", "Started external-dns-porkbun-webhook metrics server", "address", metricsListenAddr)
-			return web.ListenAndServe(&metricsServer, &metricsFlags, sLogger)
-=======
-			logger.Info("Started external-dns-netcup-webhook metrics server", "address", metricsListenAddr)
+			logger.Info("Started external-dns-porkbun-webhook metrics server", "address", metricsListenAddr)
 			return web.ListenAndServe(&metricsServer, &metricsFlags, logger)
->>>>>>> 0fff7464
 		}, func(error) {
 			ctxShutDown, cancel := context.WithTimeout(context.Background(), 3*time.Second)
 			defer cancel()
@@ -140,13 +89,8 @@
 	// Run webhook API server
 	{
 		g.Add(func() error {
-<<<<<<< HEAD
-			_ = level.Info(logger).Log("msg", "Started external-dns-porkbun-webhook webhook server", "address", listenAddr)
-			return web.ListenAndServe(&webhookServer, &webhookFlags, sLogger)
-=======
-			logger.Info("Started external-dns-netcup-webhook webhook server", "address", listenAddr)
+			logger.Info("Started external-dns-porkbun-webhook webhook server", "address", listenAddr)
 			return web.ListenAndServe(&webhookServer, &webhookFlags, logger)
->>>>>>> 0fff7464
 		}, func(error) {
 			ctxShutDown, cancel := context.WithTimeout(context.Background(), 3*time.Second)
 			defer cancel()
